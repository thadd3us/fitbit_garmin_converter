--- conflicted
+++ resolved
@@ -66,11 +66,7 @@
 version = "0.1.0"
 source = { virtual = "." }
 dependencies = [
-<<<<<<< HEAD
-    { name = "garth" },
-=======
     { name = "garminconnect" },
->>>>>>> c53701a4
     { name = "pandas" },
     { name = "pytest" },
     { name = "requests" },
@@ -81,11 +77,7 @@
 
 [package.metadata]
 requires-dist = [
-<<<<<<< HEAD
-    { name = "garth", specifier = ">=0.5.17,<0.6.0" },
-=======
     { name = "garminconnect", directory = "third-party/python-garminconnect" },
->>>>>>> c53701a4
     { name = "pandas" },
     { name = "pytest", specifier = ">=8.4.1" },
     { name = "requests" },
@@ -95,8 +87,6 @@
 ]
 
 [[package]]
-<<<<<<< HEAD
-=======
 name = "garminconnect"
 version = "0.2.30"
 source = { directory = "third-party/python-garminconnect" }
@@ -128,7 +118,6 @@
 provides-extras = ["dev", "linting", "testing", "example"]
 
 [[package]]
->>>>>>> c53701a4
 name = "garth"
 version = "0.5.17"
 source = { registry = "https://pypi.org/simple" }
